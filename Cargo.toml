[package]
name = "wasmer-workspace"
version = "1.0.2"
description = "Wasmer workspace"
authors = ["Wasmer Engineering Team <engineering@wasmer.io>"]
repository = "https://github.com/wasmerio/wasmer"
license = "MIT"
edition = "2018"
publish = false
autoexamples = false

[dependencies]
wasmer = { version = "1.0.2", path = "lib/api", default-features = false }
wasmer-compiler = { version = "1.0.2", path = "lib/compiler" }
wasmer-compiler-cranelift = { version = "1.0.2", path = "lib/compiler-cranelift", optional = true }
wasmer-compiler-singlepass = { version = "1.0.2", path = "lib/compiler-singlepass", optional = true }
wasmer-compiler-llvm = { version = "1.0.2", path = "lib/compiler-llvm", optional = true }
wasmer-emscripten = { version = "1.0.2", path = "lib/emscripten", optional = true }
wasmer-engine = { version = "1.0.2", path = "lib/engine" }
wasmer-engine-jit = { version = "1.0.2", path = "lib/engine-jit", optional = true }
wasmer-engine-native = { version = "1.0.2", path = "lib/engine-native", optional = true }
wasmer-engine-object-file = { version = "1.0.2", path = "lib/engine-object-file", optional = true }
wasmer-wasi = { version = "1.0.2", path = "lib/wasi", optional = true }
wasmer-wast = { version = "1.0.2", path = "tests/lib/wast", optional = true }
wasmer-cache = { version = "1.0.2", path = "lib/cache", optional = true }
wasmer-types = { version = "1.0.2", path = "lib/types" }
wasmer-middlewares = { version = "1.0.2", path = "lib/middlewares", optional = true }
cfg-if = "1.0"

[workspace]
members = [
    "lib/api",
    "lib/cache",
    "lib/c-api",
    "lib/cli",
    "lib/compiler",
    "lib/compiler-cranelift",
    "lib/compiler-singlepass",
    "lib/compiler-llvm",
    "lib/derive",
    "lib/emscripten",
    "lib/engine",
    "lib/engine-jit",
    "lib/engine-native",
    "lib/engine-object-file",
    "lib/object",
    "lib/vm",
    "lib/wasi",
    "lib/wasi-experimental-io-devices",
<<<<<<< HEAD
    "lib/wasmer-types",
    "lib/wasio-api",
=======
    "lib/types",
>>>>>>> 1b0c8703
    "tests/lib/wast",
    "tests/integration/cli",
]
exclude = [
    "lib/deprecated",
]

[build-dependencies]
test-generator = { path = "tests/lib/test-generator" }
build-deps = "0.1.4"
anyhow = "1.0"
glob = "0.3"
rustc_version = "0.3"

[dev-dependencies]
anyhow = "1.0"
blake3 = "0.3"
criterion = "0.3"
lazy_static = "1.4"
wasmer-engine-dummy = { path = "tests/lib/engine-dummy" }
tempfile = "3.1"
loupe = "0.1"

[features]
# Don't add the compiler features in default, please add them on the Makefile
# since we might want to autoconfigure them depending on the availability on the host.
default = [
    "wat",
    "wast",
    "jit",
    "native",
    "object-file",
    "cache",
    "wasi",
    "emscripten",
    "middlewares",
]
engine = []
jit = [
    "wasmer-engine-jit",
    "engine",
]
native = [
    "wasmer-engine-native",
    "engine",
]
object-file = [
    "wasmer-engine-object-file",
    "engine",
]
cache = ["wasmer-cache"]
wast = ["wasmer-wast"]
wasi = ["wasmer-wasi"]
emscripten = ["wasmer-emscripten"]
wat = ["wasmer/wat"]
compiler = [
    "wasmer/compiler",
    "wasmer-compiler/translator",
    "wasmer-engine-jit/compiler",
    "wasmer-engine-native/compiler",
    "wasmer-engine-object-file/compiler",
]
singlepass = [
    "wasmer-compiler-singlepass",
    "compiler",
]
cranelift = [
    "wasmer-compiler-cranelift",
    "compiler",
]
llvm = [
    "wasmer-compiler-llvm",
    "compiler",
]
middlewares = ["wasmer-middlewares"]

# Testing features
test-singlepass = [
    "singlepass",
]
test-cranelift = [
    "cranelift",
]
test-llvm = [
    "llvm",
]

test-native = [
    "native",
    "test-generator/test-native",
]
test-jit = [
    "jit",
    "test-generator/test-jit",
]

# Specifies that we're running in coverage testing mode. This disables tests
# that raise signals because that interferes with tarpaulin.
coverage = []

[[bench]]
name = "static_and_dynamic_functions"
harness = false

[[example]]
name = "early-exit"
path = "examples/early_exit.rs"
required-features = ["cranelift"]

[[example]]
name = "engine-jit"
path = "examples/engine_jit.rs"
required-features = ["cranelift"]

[[example]]
name = "engine-native"
path = "examples/engine_native.rs"
required-features = ["cranelift"]

[[example]]
name = "engine-headless"
path = "examples/engine_headless.rs"
required-features = ["cranelift"]

[[example]]
name = "cross-compilation"
path = "examples/engine_cross_compilation.rs"
required-features = ["cranelift"]

[[example]]
name = "compiler-singlepass"
path = "examples/compiler_singlepass.rs"
required-features = ["singlepass"]

[[example]]
name = "compiler-cranelift"
path = "examples/compiler_cranelift.rs"
required-features = ["cranelift"]

[[example]]
name = "compiler-llvm"
path = "examples/compiler_llvm.rs"
required-features = ["llvm"]

[[example]]
name = "exported-function"
path = "examples/exports_function.rs"
required-features = ["cranelift"]

[[example]]
name = "exported-global"
path = "examples/exports_global.rs"
required-features = ["cranelift"]

[[example]]
name = "exported-memory"
path = "examples/exports_memory.rs"
required-features = ["cranelift"]

[[example]]
name = "imported-function"
path = "examples/imports_function.rs"
required-features = ["cranelift"]

[[example]]
name = "imported-global"
path = "examples/imports_global.rs"
required-features = ["cranelift"]

[[example]]
name = "tunables-limit-memory"
path = "examples/tunables_limit_memory.rs"
required-features = ["cranelift"]

[[example]]
name = "wasi"
path = "examples/wasi.rs"
required-features = ["cranelift", "wasi"]

[[example]]
name = "wasi-pipes"
path = "examples/wasi_pipes.rs"
required-features = ["cranelift", "wasi"]

[[example]]
name = "table"
path = "examples/table.rs"
required-features = ["cranelift"]

[[example]]
name = "memory"
path = "examples/memory.rs"
required-features = ["cranelift"]

[[example]]
name = "instance"
path = "examples/instance.rs"
required-features = ["cranelift"]

[[example]]
name = "errors"
path = "examples/errors.rs"
required-features = ["cranelift"]

[[example]]
name = "imported-function-env"
path = "examples/imports_function_env.rs"
required-features = ["cranelift"]

[[example]]
name = "hello-world"
path = "examples/hello_world.rs"
required-features = ["cranelift"]

[[example]]
name = "metering"
path = "examples/metering.rs"
required-features = ["cranelift"]

[[example]]
name = "imports-exports"
path = "examples/imports_exports.rs"
required-features = ["cranelift"]

[[example]]
name = "features"
path = "examples/features.rs"
required-features = ["cranelift"]<|MERGE_RESOLUTION|>--- conflicted
+++ resolved
@@ -44,15 +44,11 @@
     "lib/engine-native",
     "lib/engine-object-file",
     "lib/object",
+    "lib/types",
     "lib/vm",
     "lib/wasi",
     "lib/wasi-experimental-io-devices",
-<<<<<<< HEAD
-    "lib/wasmer-types",
     "lib/wasio-api",
-=======
-    "lib/types",
->>>>>>> 1b0c8703
     "tests/lib/wast",
     "tests/integration/cli",
 ]
