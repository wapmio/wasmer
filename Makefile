--- conflicted
+++ resolved
@@ -24,12 +24,8 @@
 integration-tests: release
 	echo "Running Integration Tests"
 	# Commented for now until we fix emscripten
-<<<<<<< HEAD
-	# ./integration_tests/nginx/test.sh
 	./integration_tests/lua/test.sh
-=======
 	./integration_tests/nginx/test.sh
->>>>>>> 4e1bc483
 
 lint:
 	cargo fmt --all -- --check
