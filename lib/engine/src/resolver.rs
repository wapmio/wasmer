--- conflicted
+++ resolved
@@ -165,21 +165,17 @@
                         // TODO: We should check that the f.vmctx actually matches
                         // the shape of `VMDynamicFunctionImportContext`
                     }
-<<<<<<< HEAD
-                    VMFunctionKind::Static => f.vm_function.address,
-=======
                     VMFunctionKind::Static => {
                         // The native ABI for functions fails when defining a function natively in
                         // macos (Darwin) with the Apple Silicon ARM chip, for functions with more than 10 args
                         // TODO: Cranelift should have a good ABI for the ABI
                         if cfg!(all(target_os = "macos", target_arch = "aarch64")) {
-                            let num_params = f.signature.params().len();
+                            let num_params = f.vm_function.signature.params().len();
                             assert!(num_params < 9, "Only native functions with less than 9 arguments are allowed in Apple Silicon (for now). Received {} in the import {}.{}", num_params, module_name, field);
                         }
 
-                        f.address
+                        f.vm_function.address
                     }
->>>>>>> 5fe39295
                 };
                 function_imports.push(VMFunctionImport {
                     body: address,
