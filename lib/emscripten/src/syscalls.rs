--- conflicted
+++ resolved
@@ -70,11 +70,7 @@
     SO_REUSEADDR,
     TIOCGWINSZ,
 };
-<<<<<<< HEAD
-use wasmer_runtime_core::Instance;
-=======
-use wasmer_runtime::{vm::Ctx, types::MemoryIndex, structures::TypedIndex};
->>>>>>> 1d51fa2c
+use wasmer_runtime_core::vm::Ctx;
 
 use super::env;
 use std::mem;
@@ -119,7 +115,7 @@
     let buf: u32 = varargs.get(vmctx);
     let count: usize = varargs.get(vmctx);
     debug!("=> fd: {}, buf_offset: {}, count: {}", fd, buf, count);
-    let buf_addr = vmctx.memory(MemoryIndex::new(0))[buf as usize] as *mut c_void;
+    let buf_addr = vmctx.memory(0)[buf as usize] as *mut c_void;
     let ret = unsafe { read(fd, buf_addr, count) };
     debug!("=> ret: {}", ret);
     ret
@@ -136,7 +132,7 @@
     let buf: u32 = varargs.get(vmctx);
     let count: u32 = varargs.get(vmctx);
     debug!("=> fd: {}, buf: {}, count: {}", fd, buf, count);
-    let buf_addr = vmctx.memory(MemoryIndex::new(0))[buf as usize] as *const c_void;
+    let buf_addr = vmctx.memory(0)[buf as usize] as *const c_void;
     unsafe { write(fd, buf_addr, count as usize) as i32 }
 }
 
@@ -150,7 +146,7 @@
     let pathname: u32 = varargs.get(vmctx);
     let flags: i32 = varargs.get(vmctx);
     let mode: u32 = varargs.get(vmctx);
-    let pathname_addr = vmctx.memory(MemoryIndex::new(0))[pathname as usize] as *const i8;
+    let pathname_addr = vmctx.memory(0)[pathname as usize] as *const i8;
     let path_str = unsafe { std::ffi::CStr::from_ptr(pathname_addr).to_str().unwrap() };
     let fd = unsafe { open(pathname_addr, flags, mode) };
     debug!(
@@ -181,7 +177,7 @@
     debug!("emscripten::___syscall12 (chdir) {}", which);
     let path_addr: i32 = varargs.get(vmctx);
     unsafe {
-        let path_ptr = vmctx.memory(MemoryIndex::new(0))[path_addr as usize] as *const i8;
+        let path_ptr = vmctx.memory(0)[path_addr as usize] as *const i8;
         let path = std::ffi::CStr::from_ptr(path_ptr);
         let ret = chdir(path_ptr);
         debug!("=> path: {:?}, ret: {}", path, ret);
@@ -204,7 +200,7 @@
     debug!("emscripten::___syscall39 (mkdir) {}", which);
     let pathname: u32 = varargs.get(vmctx);
     let mode: u32 = varargs.get(vmctx);
-    let pathname_addr = vmctx.memory(MemoryIndex::new(0))[pathname as usize] as *const i8;
+    let pathname_addr = vmctx.memory(0)[pathname as usize] as *const i8;
     unsafe { mkdir(pathname_addr, mode as _) }
 }
 
@@ -216,7 +212,7 @@
 ) -> c_int {
     debug!("emscripten::___syscall40 (rmdir)");
     let pathname: u32 = varargs.get(vmctx);
-    let pathname_addr = vmctx.memory(MemoryIndex::new(0))[pathname as usize] as *const i8;
+    let pathname_addr = vmctx.memory(0)[pathname as usize] as *const i8;
     unsafe { rmdir(pathname_addr) }
 }
 
@@ -235,7 +231,7 @@
         21537 => {
             // FIONBIO
             let argp: u32 = varargs.get(vmctx);
-            let argp_ptr = vmctx.memory(MemoryIndex::new(0))[argp as usize] as *mut c_void;
+            let argp_ptr = vmctx.memory(0)[argp as usize] as *mut c_void;
             let ret = unsafe { ioctl(fd, FIONBIO, argp_ptr) };
             debug!("ret(FIONBIO): {}", ret);
             ret
@@ -244,7 +240,7 @@
         21523 => {
             // TIOCGWINSZ
             let argp: u32 = varargs.get(vmctx);
-            let argp_ptr = vmctx.memory(MemoryIndex::new(0))[argp as usize] as *mut c_void;
+            let argp_ptr = vmctx.memory(0)[argp as usize] as *mut c_void;
             let ret = unsafe { ioctl(fd, TIOCGWINSZ, argp_ptr) };
             debug!("ret(TIOCGWINSZ): {} (harcoded to 0)", ret);
             // ret
@@ -368,7 +364,7 @@
             let socket: i32 = socket_varargs.get(vmctx);
             let address: u32 = socket_varargs.get(vmctx);
             let address_len: u32 = socket_varargs.get(vmctx);
-            let address = vmctx.memory(MemoryIndex::new(0))[address as usize] as *mut sockaddr;
+            let address = vmctx.memory(0)[address as usize] as *mut sockaddr;
 
             // Debug received address
             unsafe {
@@ -395,7 +391,7 @@
             let socket: i32 = socket_varargs.get(vmctx);
             let address: u32 = socket_varargs.get(vmctx);
             let address_len: u32 = socket_varargs.get(vmctx);
-            let address = vmctx.memory(MemoryIndex::new(0))[address as usize] as *mut sockaddr;
+            let address = vmctx.memory(0)[address as usize] as *mut sockaddr;
             unsafe { connect(socket, address, address_len) }
         }
         4 => {
@@ -416,21 +412,21 @@
             let socket: i32 = socket_varargs.get(vmctx);
             let address_addr: u32 = socket_varargs.get(vmctx);
             let address_len: u32 = socket_varargs.get(vmctx);
-            let address = vmctx.memory(MemoryIndex::new(0))[address_addr as usize] as *mut sockaddr;
+            let address = vmctx.memory(0)[address_addr as usize] as *mut sockaddr;
 
             debug!(
                 "=> socket: {}, address: {:?}, address_len: {}",
                 socket, address, address_len
             );
             let address_len_addr =
-                vmctx.memory(MemoryIndex::new(0))[address_len as usize] as *mut socklen_t;
+                vmctx.memory(0)[address_len as usize] as *mut socklen_t;
             // let mut address_len_addr: socklen_t = 0;
 
             let fd = unsafe { accept(socket, address, address_len_addr) };
 
             unsafe {
                 let address_linux =
-                    vmctx.memory(MemoryIndex::new(0))[address_addr as usize] as *mut LinuxSockAddr;
+                    vmctx.memory(0)[address_addr as usize] as *mut LinuxSockAddr;
                 (*address_linux).sa_family = (*address).sa_family as u16;
                 (*address_linux).sa_data = (*address).sa_data;
             };
@@ -450,9 +446,9 @@
             let socket: i32 = socket_varargs.get(vmctx);
             let address: u32 = socket_varargs.get(vmctx);
             let address_len: u32 = socket_varargs.get(vmctx);
-            let address = vmctx.memory(MemoryIndex::new(0))[address as usize] as *mut sockaddr;
+            let address = vmctx.memory(0)[address as usize] as *mut sockaddr;
             let address_len_addr =
-                vmctx.memory(MemoryIndex::new(0))[address_len as usize] as *mut socklen_t;
+                vmctx.memory(0)[address_len as usize] as *mut socklen_t;
             unsafe { getsockname(socket, address, address_len_addr) }
         }
         7 => {
@@ -461,9 +457,9 @@
             let socket: i32 = socket_varargs.get(vmctx);
             let address: u32 = socket_varargs.get(vmctx);
             let address_len: u32 = socket_varargs.get(vmctx);
-            let address = vmctx.memory(MemoryIndex::new(0))[address as usize] as *mut sockaddr;
+            let address = vmctx.memory(0)[address as usize] as *mut sockaddr;
             let address_len_addr =
-                vmctx.memory(MemoryIndex::new(0))[address_len as usize] as *mut socklen_t;
+                vmctx.memory(0)[address_len as usize] as *mut socklen_t;
             unsafe { getpeername(socket, address, address_len_addr) }
         }
         11 => {
@@ -475,8 +471,8 @@
             let len: i32 = socket_varargs.get(vmctx);
             let address: u32 = socket_varargs.get(vmctx);
             let address_len: u32 = socket_varargs.get(vmctx);
-            let buf_addr = vmctx.memory(MemoryIndex::new(0))[buf as usize] as *mut c_void;
-            let address = vmctx.memory(MemoryIndex::new(0))[address as usize] as *mut sockaddr;
+            let buf_addr = vmctx.memory(0)[buf as usize] as *mut c_void;
+            let address = vmctx.memory(0)[address as usize] as *mut sockaddr;
             unsafe { sendto(socket, buf_addr, flags, len, address, address_len) as i32 }
         }
         12 => {
@@ -488,10 +484,10 @@
             let len: i32 = socket_varargs.get(vmctx);
             let address: u32 = socket_varargs.get(vmctx);
             let address_len: u32 = socket_varargs.get(vmctx);
-            let buf_addr = vmctx.memory(MemoryIndex::new(0))[buf as usize] as *mut c_void;
-            let address = vmctx.memory(MemoryIndex::new(0))[address as usize] as *mut sockaddr;
+            let buf_addr = vmctx.memory(0)[buf as usize] as *mut c_void;
+            let address = vmctx.memory(0)[address as usize] as *mut sockaddr;
             let address_len_addr =
-                vmctx.memory(MemoryIndex::new(0))[address_len as usize] as *mut socklen_t;
+                vmctx.memory(0)[address_len as usize] as *mut socklen_t;
             unsafe { recvfrom(socket, buf_addr, flags, len, address, address_len_addr) as i32 }
         }
         14 => {
@@ -511,7 +507,7 @@
             let _: u32 = socket_varargs.get(vmctx);
             let value: u32 = socket_varargs.get(vmctx);
             let option_len: u32 = socket_varargs.get(vmctx);
-            let value_addr = vmctx.memory(MemoryIndex::new(0))[value as usize] as *mut c_void; // Endian problem
+            let value_addr = vmctx.memory(0)[value as usize] as *mut c_void; // Endian problem
             let ret = unsafe { setsockopt(socket, level, name, value_addr, option_len) };
 
             debug!("=> socketfd: {}, level: {} (SOL_SOCKET/0xffff), name: {} (SO_REUSEADDR/4), value_addr: {:?}, option_len: {} = status: {}", socket, level, name, value_addr, option_len, ret);
@@ -525,9 +521,9 @@
             let name: i32 = socket_varargs.get(vmctx);
             let value: u32 = socket_varargs.get(vmctx);
             let option_len: u32 = socket_varargs.get(vmctx);
-            let value_addr = vmctx.memory(MemoryIndex::new(0))[value as usize] as *mut c_void;
+            let value_addr = vmctx.memory(0)[value as usize] as *mut c_void;
             let option_len_addr =
-                vmctx.memory(MemoryIndex::new(0))[option_len as usize] as *mut socklen_t;
+                vmctx.memory(0)[option_len as usize] as *mut socklen_t;
             unsafe { getsockopt(socket, level, name, value_addr, option_len_addr) }
         }
         16 => {
@@ -536,7 +532,7 @@
             let socket: i32 = socket_varargs.get(vmctx);
             let msg: u32 = socket_varargs.get(vmctx);
             let flags: i32 = socket_varargs.get(vmctx);
-            let msg_addr = vmctx.memory(MemoryIndex::new(0))[msg as usize] as *const msghdr;
+            let msg_addr = vmctx.memory(0)[msg as usize] as *const msghdr;
             unsafe { sendmsg(socket, msg_addr, flags) as i32 }
         }
         17 => {
@@ -545,7 +541,7 @@
             let socket: i32 = socket_varargs.get(vmctx);
             let msg: u32 = socket_varargs.get(vmctx);
             let flags: i32 = socket_varargs.get(vmctx);
-            let msg_addr = vmctx.memory(MemoryIndex::new(0))[msg as usize] as *mut msghdr;
+            let msg_addr = vmctx.memory(0)[msg as usize] as *mut msghdr;
             unsafe { recvmsg(socket, msg_addr, flags) as i32 }
         }
         _ => {
@@ -567,8 +563,8 @@
     let status: u32 = varargs.get(vmctx);
     let options: c_int = varargs.get(vmctx);
     let rusage: u32 = varargs.get(vmctx);
-    let status_addr = vmctx.memory(MemoryIndex::new(0))[status as usize] as *mut c_int;
-    let rusage_addr = vmctx.memory(MemoryIndex::new(0))[rusage as usize] as *mut rusage;
+    let status_addr = vmctx.memory(0)[status as usize] as *mut c_int;
+    let rusage_addr = vmctx.memory(0)[rusage as usize] as *mut rusage;
     let res = unsafe { wait4(pid, status_addr, options, rusage_addr) };
     debug!(
         "=> pid: {}, status: {:?}, options: {}, rusage: {:?} = pid: {}",
@@ -587,7 +583,7 @@
     debug!("emscripten::___syscall122 (uname) {}", which);
     let buf: u32 = varargs.get(vmctx);
     debug!("=> buf: {}", buf);
-    let buf_addr = vmctx.memory(MemoryIndex::new(0))[buf as usize] as *mut utsname;
+    let buf_addr = vmctx.memory(0)[buf as usize] as *mut utsname;
     unsafe { uname(buf_addr) }
 }
 
@@ -609,8 +605,8 @@
     assert!(nfds <= 64, "`nfds` must be less than or equal to 64");
     assert!(exceptfds == 0, "`exceptfds` is not supporrted");
 
-    let readfds_ptr = vmctx.memory(MemoryIndex::new(0))[readfds as usize] as _;
-    let writefds_ptr = vmctx.memory(MemoryIndex::new(0))[writefds as usize] as _;
+    let readfds_ptr = vmctx.memory(0)[readfds as usize] as _;
+    let writefds_ptr = vmctx.memory(0)[writefds as usize] as _;
 
     unsafe { select(nfds, readfds_ptr, writefds_ptr, 0 as _, 0 as _) }
 }
@@ -671,7 +667,7 @@
     // let iov: u32 = varargs.get(vmctx);
     // let iovcnt: i32 = varargs.get(vmctx);
     // debug!("=> fd: {}, iov: {}, iovcnt = {}", fd, iov, iovcnt);
-    // let iov_addr = vmctx.memory(MemoryIndex::new(0))[iov as usize] as *mut iovec;
+    // let iov_addr = vmctx.memory(0)[iov as usize] as *mut iovec;
     // unsafe { readv(fd, iov_addr, iovcnt) }
 
     let fd: i32 = varargs.get(vmctx);
@@ -689,9 +685,9 @@
     unsafe {
         for i in 0..iovcnt {
             let guest_iov_addr =
-                vmctx.memory(MemoryIndex::new(0))[(iov + i * 8) as usize] as *mut GuestIovec;
+                vmctx.memory(0)[(iov + i * 8) as usize] as *mut GuestIovec;
             let iov_base =
-                vmctx.memory(MemoryIndex::new(0))[(*guest_iov_addr).iov_base as usize] as *mut c_void;
+                vmctx.memory(0)[(*guest_iov_addr).iov_base as usize] as *mut c_void;
             let iov_len: usize = (*guest_iov_addr).iov_len as _;
             // debug!("=> iov_addr: {:?}, {:?}", iov_base, iov_len);
             let curr = read(fd, iov_base, iov_len);
@@ -728,8 +724,8 @@
     unsafe {
         for i in 0..iovcnt {
             let guest_iov_addr =
-                vmctx.memory(MemoryIndex::new(0))[(iov + i * 8) as usize] as *mut GuestIovec;
-            let iov_base = vmctx.memory(MemoryIndex::new(0))[(*guest_iov_addr).iov_base as usize]
+                vmctx.memory(0)[(iov + i * 8) as usize] as *mut GuestIovec;
+            let iov_base = vmctx.memory(0)[(*guest_iov_addr).iov_base as usize]
                 as *const c_void;
             let iov_len: usize = (*guest_iov_addr).iov_len as _;
             // debug!("=> iov_addr: {:?}, {:?}", iov_base, iov_len);
@@ -760,7 +756,7 @@
     }
     let offset: i64 = varargs.get(vmctx);
 
-    let buf_ptr = vmctx.memory(MemoryIndex::new(0))[buf as usize] as _;
+    let buf_ptr = vmctx.memory(0)[buf as usize] as _;
 
     unsafe { pread(fd, buf_ptr, count as _, offset) as _ }
 }
@@ -781,7 +777,7 @@
     }
     let offset: i64 = varargs.get(vmctx);
 
-    let buf_ptr = vmctx.memory(MemoryIndex::new(0))[buf as usize] as _;
+    let buf_ptr = vmctx.memory(0)[buf as usize] as _;
     let status = unsafe { pwrite(fd, buf_ptr, count as _, offset) as _ };
     debug!(
         "=> fd: {}, buf: {}, count: {}, offset: {} = status:{}",
@@ -800,7 +796,7 @@
     let pathname: u32 = varargs.get(vmctx);
     let buf: u32 = varargs.get(vmctx);
 
-    let pathname_addr = vmctx.memory(MemoryIndex::new(0))[pathname as usize] as *const i8;
+    let pathname_addr = vmctx.memory(0)[pathname as usize] as *const i8;
 
     unsafe {
         let mut _stat: stat = std::mem::zeroed();
@@ -867,7 +863,7 @@
     let owner: u32 = varargs.get(vmctx);
     let group: u32 = varargs.get(vmctx);
 
-    let pathname_addr = vmctx.memory(MemoryIndex::new(0))[pathname as usize] as *const i8;
+    let pathname_addr = vmctx.memory(0)[pathname as usize] as *const i8;
 
     unsafe { chown(pathname_addr, owner, group) }
 }
@@ -941,7 +937,7 @@
 
     if old_limit != 0 {
         // just report no limits
-        let buf_ptr = vmctx.memory(MemoryIndex::new(0))[old_limit as usize] as *mut u8;
+        let buf_ptr = vmctx.memory(0)[old_limit as usize] as *mut u8;
         let buf = unsafe { slice::from_raw_parts_mut(buf_ptr, 16) };
 
         LittleEndian::write_i32(&mut buf[..], -1); // RLIM_INFINITY
