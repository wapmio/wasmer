--- conflicted
+++ resolved
@@ -17,14 +17,9 @@
 proc-macro-error = "1.0.0"
 
 [dev-dependencies]
-<<<<<<< HEAD
-wasmer = { path = "../api", version = "1.0.0" }
-compiletest_rs = "0.5"
+wasmer = { path = "../api", version = "1.0.2" }
+compiletest_rs = "0.6"
 
 [features]
 default = []
-async = []
-=======
-wasmer = { path = "../api", version = "1.0.2" }
-compiletest_rs = "0.6"
->>>>>>> 01cf8e82
+async = []