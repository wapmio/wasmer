[package]
name = "wasmer"
version = "1.0.2"
description = "High-performant WebAssembly runtime"
categories = ["wasm"]
keywords = ["wasm", "webassembly", "runtime", "vm"]
authors = ["Wasmer Engineering Team <engineering@wasmer.io>"]
repository = "https://github.com/wasmerio/wasmer"
license = "MIT"
readme = "README.md"
edition = "2018"

[dependencies]
wasmer-vm = { path = "../vm", version = "1.0.2" }
wasmer-compiler-singlepass = { path = "../compiler-singlepass", version = "1.0.2", optional = true }
wasmer-compiler-cranelift = { path = "../compiler-cranelift", version = "1.0.2", optional = true }
wasmer-compiler-llvm = { path = "../compiler-llvm", version = "1.0.2", optional = true }
wasmer-compiler = { path = "../compiler", version = "1.0.2" }
wasmer-derive = { path = "../derive", version = "1.0.2" }
wasmer-engine = { path = "../engine", version = "1.0.2" }
wasmer-engine-jit = { path = "../engine-jit", version = "1.0.2", optional = true }
wasmer-engine-native = { path = "../engine-native", version = "1.0.2", optional = true }
wasmer-types = { path = "../types", version = "1.0.2" }
indexmap = { version = "1.4", features = ["serde-1"] }
cfg-if = "0.1"
wat = { version = "1.0", optional = true }
thiserror = "1.0"
more-asserts = "0.2"
target-lexicon = { version = "0.11", default-features = false }
<<<<<<< HEAD
async-wormhole = { version="0.3", optional=true }
switcheroo = { version="0.2", optional=true }
=======
loupe = "0.1"
>>>>>>> 01cf8e82

[target.'cfg(target_os = "windows")'.dependencies]
winapi = "0.3"

[dev-dependencies]
# for the binary wasmer.rs
libc = { version = "^0.2", default-features = false }
wat = "1.0"
tempfile = "3.1"
anyhow = "1.0"

[badges]
maintenance = { status = "actively-developed" }

[features]
default = ["wat", "default-cranelift", "default-jit"]
compiler = [
    "wasmer-compiler/translator",
    "wasmer-engine-jit/compiler",
    "wasmer-engine-native/compiler",
]
engine = []
jit = [
    "wasmer-engine-jit",
    "engine"
]
native = [
    "wasmer-engine-native",
    "engine"
]
singlepass = [
    "wasmer-compiler-singlepass",
    "compiler",
]
cranelift = [
    "wasmer-compiler-cranelift",
    "compiler",
]
# Enable Cranelift experimental x64 backend
cranelift-experimental-x64 = [
    "cranelift",
    "wasmer-compiler-cranelift/experimental-x64",
]
llvm = [
    "wasmer-compiler-llvm",
    "compiler",
]
async = [
    "async-wormhole",
    "switcheroo",
    "wasmer-derive/async",
    "wasmer-vm/async",
    "wasmer-engine/async",
]
# enables internal features used by the deprecated API.
deprecated = []
default-compiler = []
default-engine = []

default-singlepass = [
    "singlepass",
    "default-compiler"
]
default-cranelift = [
    "cranelift",
    "default-compiler"
]
default-llvm = [
    "llvm",
    "default-compiler"
]
default-jit = [
    "jit",
    "default-engine"
]
default-native = [
    "native",
    "default-engine"
]<|MERGE_RESOLUTION|>--- conflicted
+++ resolved
@@ -27,12 +27,9 @@
 thiserror = "1.0"
 more-asserts = "0.2"
 target-lexicon = { version = "0.11", default-features = false }
-<<<<<<< HEAD
 async-wormhole = { version="0.3", optional=true }
 switcheroo = { version="0.2", optional=true }
-=======
 loupe = "0.1"
->>>>>>> 01cf8e82
 
 [target.'cfg(target_os = "windows")'.dependencies]
 winapi = "0.3"
