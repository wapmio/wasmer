--- conflicted
+++ resolved
@@ -61,16 +61,6 @@
         address_map,
         traps: vec![],
     })
-}
-
-fn section_bytes<'a>(
-    contents: &'a [u8],
-    elf: &goblin::elf::Elf,
-    elf_section_index: ElfSectionIndex,
-) -> &'a [u8] {
-    let elf_section_index = elf_section_index.as_usize();
-    let byte_range = elf.section_headers[elf_section_index].file_range();
-    &contents[byte_range.start..byte_range.end]
 }
 
 pub fn load_object_file<F>(
@@ -315,15 +305,11 @@
                 CustomSection {
                     protection: CustomSectionProtection::Read,
                     bytes: SectionBody::new_with_vec(
-<<<<<<< HEAD
-                        section_bytes(contents, &elf, *elf_section_index).to_vec(),
-=======
                         elf.section_by_index(*elf_section_index)
                             .unwrap()
                             .data()
                             .unwrap()
                             .to_vec(),
->>>>>>> 7f7017cd
                     ),
                     relocations: relocations
                         .remove_entry(elf_section_index)
@@ -339,16 +325,12 @@
         .collect::<PrimaryMap<SectionIndex, _>>();
 
     let function_body = FunctionBody {
-<<<<<<< HEAD
-        body: section_bytes(contents, &elf, root_section_index).to_vec(),
-=======
         body: elf
             .section_by_index(root_section_index)
             .unwrap()
             .data()
             .unwrap()
             .to_vec(),
->>>>>>> 7f7017cd
         unwind_info: None,
     };
 
