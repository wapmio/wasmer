--- conflicted
+++ resolved
@@ -1118,11 +1118,7 @@
 
                 func_assoc: Map::new(),
                 signatures: Map::new(),
-<<<<<<< HEAD
-                backend: "".to_string(),
-=======
                 backend: Default::default(),
->>>>>>> b27c3532
 
                 namespace_table: StringTable::new(),
                 name_table: StringTable::new(),
