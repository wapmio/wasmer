--- conflicted
+++ resolved
@@ -161,17 +161,7 @@
 
         let add_to: Func<(i32, i32), i32> = instance.func("add_to").unwrap();
 
-<<<<<<< HEAD
-        instance.module.runnable_module.borrow().push_code_version_if_possible
-        let cv_pushed = if let Some(msm) = instance
-            .module
-            .runnable_module
-            .borrow()
-            .get_module_state_map()
-        {
-=======
         let cv_pushed = if let Some(msm) = instance.module.runnable_module.get_module_state_map() {
->>>>>>> a7764a6f
             push_code_version(CodeVersion {
                 baseline: true,
                 msm: msm,
