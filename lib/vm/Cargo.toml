[package]
name = "wasmer-vm"
version = "1.0.2"
description = "Runtime library support for Wasmer"
categories = ["wasm"]
keywords = ["wasm", "webassembly"]
authors = ["Wasmer Engineering Team <engineering@wasmer.io>"]
repository = "https://github.com/wasmerio/wasmer"
license = "MIT OR Apache-2.0 WITH LLVM-exception"
readme = "README.md"
edition = "2018"

[dependencies]
<<<<<<< HEAD
wasmer-types = { path = "../wasmer-types", version = "1.0.2", default-features = false }
=======
wasmer-types = { path = "../types", version = "1.0.2" }
>>>>>>> f2e9a571
region = "2.2"
libc = { version = "^0.2", default-features = false }
memoffset = "0.6"
indexmap = { version = "1.4", features = ["serde-1"] }
thiserror = { version = "1.0", optional = true }
more-asserts = "0.2"
cfg-if = "0.1"
backtrace = "0.3"
<<<<<<< HEAD
serde = { version = "1.0", features = ["derive", "rc"], optional = true }
hashbrown = { version = "0.9", optional = true }

[features]
default = ["std", "enable-serde"]
std = ["wasmer-types/std", "thiserror"]
core = ["hashbrown", "wasmer-types/core"]
enable-serde = ["serde", "wasmer-types/enable-serde"]
=======
serde = { version = "1.0", features = ["derive", "rc"] }
rkyv = { version = "0.6.1", optional = true}
loupe = { version = "0.1", features = ["enable-indexmap"] }
>>>>>>> f2e9a571

[target.'cfg(target_os = "windows")'.dependencies]
winapi = { version = "0.3", features = ["winbase", "memoryapi", "errhandlingapi"] }

[build-dependencies]
cc = "1.0"

[badges]
maintenance = { status = "actively-developed" }

[features]
default = []
enable-rkyv = ["rkyv"]<|MERGE_RESOLUTION|>--- conflicted
+++ resolved
@@ -11,11 +11,7 @@
 edition = "2018"
 
 [dependencies]
-<<<<<<< HEAD
-wasmer-types = { path = "../wasmer-types", version = "1.0.2", default-features = false }
-=======
-wasmer-types = { path = "../types", version = "1.0.2" }
->>>>>>> f2e9a571
+wasmer-types = { path = "../types", version = "1.0.2", default-features = false }
 region = "2.2"
 libc = { version = "^0.2", default-features = false }
 memoffset = "0.6"
@@ -24,20 +20,17 @@
 more-asserts = "0.2"
 cfg-if = "0.1"
 backtrace = "0.3"
-<<<<<<< HEAD
 serde = { version = "1.0", features = ["derive", "rc"], optional = true }
 hashbrown = { version = "0.9", optional = true }
+rkyv = { version = "0.6.1", optional = true}
+loupe = { version = "0.1", features = ["enable-indexmap"] }
 
 [features]
 default = ["std", "enable-serde"]
 std = ["wasmer-types/std", "thiserror"]
 core = ["hashbrown", "wasmer-types/core"]
 enable-serde = ["serde", "wasmer-types/enable-serde"]
-=======
-serde = { version = "1.0", features = ["derive", "rc"] }
-rkyv = { version = "0.6.1", optional = true}
-loupe = { version = "0.1", features = ["enable-indexmap"] }
->>>>>>> f2e9a571
+enable-rkyv = ["rkyv"]
 
 [target.'cfg(target_os = "windows")'.dependencies]
 winapi = { version = "0.3", features = ["winbase", "memoryapi", "errhandlingapi"] }
@@ -47,7 +40,3 @@
 
 [badges]
 maintenance = { status = "actively-developed" }
-
-[features]
-default = []
-enable-rkyv = ["rkyv"]