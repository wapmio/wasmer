use crate::apis::emscripten::InstanceEnvironment;
use crate::recovery::call_protected;
use crate::runtime::{
    backing::{ImportBacking, LocalBacking},
    memory::LinearMemory,
    module::{Export, Module},
    sig_registry::SigRegistry,
    table::TableBacking,
    types::{FuncIndex, FuncSig, Memory, Table, Type, Value},
    vm,
};
use cranelift_codegen::isa;
use hashbrown::HashMap;
use libffi::high::{arg as libffi_arg, call as libffi_call, CodePtr};
use std::cell::UnsafeCell;
use std::iter;
use std::sync::Arc;

pub struct Instance {
    pub(in crate::runtime) backing: LocalBacking,
    import_backing: ImportBacking,
    pub module: Arc<Module>,
    pub environment: InstanceEnvironment,
}

pub struct InstanceOptions {
    // Shall we mock automatically the imported functions if they don't exist?
    pub mock_missing_imports: bool,
    pub mock_missing_globals: bool,
    pub mock_missing_tables: bool,
    pub abi: InstanceABI,
    pub show_progressbar: bool,
    pub isa: Box<isa::TargetIsa>,
}

#[derive(PartialEq)]
pub enum InstanceABI {
    Emscripten,
    None,
}

impl Instance {
    pub fn get_function_pointer(&self, func_index: FuncIndex) -> *const u8 {
        unimplemented!()
        //        get_function_addr(&func_index, &self.import_functions, &self.functions)
    }

    // TODO visibility (in crate::runtime)
    pub fn new(module: Arc<Module>, imports: &dyn ImportResolver) -> Result<Box<Instance>, String> {
        let import_backing = ImportBacking::new(&*module, imports)?;
        let backing = LocalBacking::new(&*module, &import_backing);

        let start_func = module.start_func;

        let mut instance = Box::new(Instance {
            backing,
            import_backing,
<<<<<<< HEAD
            module: Arc::clone(&module),
            sig_registry,
            environment: InstanceEnvironment::EmptyInstanceEnvironment,
=======
            module,
>>>>>>> fe0a1465
        });

        if let Some(start_index) = start_func {
            instance.call_with_index(start_index, &[])?;
        }

        module.after_instantiate(&mut instance);

        Ok(instance)
    }

    /// Call an exported webassembly function given the export name.
    /// Pass arguments by wrapping each one in the `Val` enum.
    /// The returned value is also returned in a `Val`.
    ///
    /// This will eventually return `Result<Option<Vec<Val>>, String>` in
    /// order to support multi-value returns.
    pub fn call(&mut self, name: &str, args: &[Value]) -> Result<Option<Value>, String> {
        let func_index = *self
            .module
            .exports
            .get(name)
            .ok_or_else(|| "there is no export with that name".to_string())
            .and_then(|export| match export {
                Export::Func(func_index) => Ok(func_index),
                _ => Err("that export is not a function".to_string()),
            })?;

        self.call_with_index(func_index, args)
    }

    fn call_with_index(
        &mut self,
        func_index: FuncIndex,
        args: &[Value],
    ) -> Result<Option<Value>, String> {
        // Check the function signature.
        let sig_index = *self
            .module
            .func_assoc
            .get(func_index)
            .expect("broken invariant, incorrect func index");

        {
            let signature = self.module.sig_registry.lookup_func_sig(sig_index);

            assert!(
                signature.returns.len() <= 1,
                "multi-value returns not yet supported"
            );

            if !signature.check_sig(args) {
                return Err("incorrect signature".to_string());
            }
        }

        // the vmctx will be located at the same place on the stack the entire time that this
        // wasm function is running.
        let mut vmctx = vm::Ctx::new(&mut self.backing, &mut self.import_backing);
        let vmctx_ptr = &mut vmctx as *mut vm::Ctx;

        let libffi_args: Vec<_> = args
            .iter()
            .map(|val| match val {
                Value::I32(ref x) => libffi_arg(x),
                Value::I64(ref x) => libffi_arg(x),
                Value::F32(ref x) => libffi_arg(x),
                Value::F64(ref x) => libffi_arg(x),
            })
            .chain(iter::once(libffi_arg(&vmctx_ptr)))
            .collect();

        let func_ptr = CodePtr::from_ptr(
            self.module
                .func_resolver
                .get(&*self.module, func_index)
                .expect("broken invariant, func resolver not synced with module.exports")
                .cast()
                .as_ptr(),
        );

        call_protected(|| {
            self.module
                .sig_registry
                .lookup_func_sig(sig_index)
                .returns
                .first()
                .map(|ty| match ty {
                    Type::I32 => Value::I32(unsafe { libffi_call(func_ptr, &libffi_args) }),
                    Type::I64 => Value::I64(unsafe { libffi_call(func_ptr, &libffi_args) }),
                    Type::F32 => Value::F32(unsafe { libffi_call(func_ptr, &libffi_args) }),
                    Type::F64 => Value::F64(unsafe { libffi_call(func_ptr, &libffi_args) }),
                })
                .or_else(|| {
                    // call with no returns
                    unsafe {
                        libffi_call::<()>(func_ptr, &libffi_args);
                    }
                    None
                })
        })
    }
}

#[derive(Debug)]
pub enum Import {
    Func(*const vm::Func, FuncSig),
    Table(Arc<TableBacking>, Table),
    Memory(Arc<LinearMemory>, Memory),
    Global(Value),
}

pub struct Imports {
    map: HashMap<String, HashMap<String, Import>>,
}

impl Imports {
    pub fn new() -> Self {
        Self {
            map: HashMap::new(),
        }
    }

    pub fn add(&mut self, module: String, name: String, import: Import) {
        self.map
            .entry(module)
            .or_insert(HashMap::new())
            .insert(name, import);
    }

    pub fn get(&self, module: &str, name: &str) -> Option<&Import> {
        self.map.get(module).and_then(|m| m.get(name))
    }
}

impl ImportResolver for Imports {
    fn get(&self, module: &str, name: &str) -> Option<&Import> {
        self.get(module, name)
    }
}

pub trait ImportResolver {
    fn get(&self, module: &str, name: &str) -> Option<&Import>;
}<|MERGE_RESOLUTION|>--- conflicted
+++ resolved
@@ -55,13 +55,8 @@
         let mut instance = Box::new(Instance {
             backing,
             import_backing,
-<<<<<<< HEAD
             module: Arc::clone(&module),
-            sig_registry,
             environment: InstanceEnvironment::EmptyInstanceEnvironment,
-=======
-            module,
->>>>>>> fe0a1465
         });
 
         if let Some(start_index) = start_func {
