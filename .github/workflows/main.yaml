name: core tests

env:
  RUST_BACKTRACE: 1

on:
  push:
    branches:
      - 'master'
      - 'staging'
      - 'trying'
    tags:
      # this is _not_ a regex, see: https://docs.github.com/en/actions/reference/workflow-syntax-for-github-actions#filter-pattern-cheat-sheet
      - '[0-9]+.[0-9]+.[0-9]+*'
jobs:
  setup:
    name: Set up
    runs-on: ubuntu-latest
    outputs:
      VERSION: ${{ steps.setup.outputs.VERSION }}
      DOING_RELEASE: ${{ steps.setup.outputs.DOING_RELEASE }}
    steps:
      - name: Set up env vars
        id: setup
        shell: bash
        run: |
          VERSION=${GITHUB_REF/refs\/tags\//}
          echo ::set-output name=VERSION::${VERSION}
          DOING_RELEASE=$(echo $VERSION | grep -c '^[0-9]\+\.[0-9]\+\.[0-9]\+\(-\([a-zA-Z]\+\)\?[0-9]*\)\?$' || true)
          echo ::set-output name=DOING_RELEASE::${DOING_RELEASE}
          echo $VERSION
          echo $DOING_RELEASE

  test:
    name: Test on ${{ matrix.build }}
    runs-on: ${{ matrix.os }}
    needs: setup
    strategy:
      fail-fast: false
      matrix:
        include:
          - build: linux-x64
            os: ubuntu-18.04
            llvm_url: 'https://github.com/wasmerio/llvm-custom-builds/releases/download/11.x/linux-amd64.tar.gz'
            artifact_name: 'wasmer-linux-amd64'
            cross_compilation_artifact_name: 'cross_compiled_from_linux'
            run_integration_tests: true
          - build: macos-x64
            os: macos-latest
            llvm_url: 'https://github.com/wasmerio/llvm-custom-builds/releases/download/11.x/darwin-amd64.tar.gz'
            artifact_name: 'wasmer-darwin-amd64'
            cross_compilation_artifact_name: 'cross_compiled_from_mac'
            run_integration_tests: true
          - build: macos-arm64
            os: macos-11.0
            target: aarch64-apple-darwin
            artifact_name: 'wasmer-darwin-arm64'
          - build: windows-x64
            os: windows-latest
            # llvm_url: 'https://github.com/wasmerio/llvm-custom-builds/releases/download/11.x/windows-amd64.tar.gz'
            artifact_name: 'wasmer-windows-amd64'
            cross_compilation_artifact_name: 'cross_compiled_from_win'
            run_integration_tests: true
<<<<<<< HEAD
          - build: linux-aarch64
            os: [self-hosted, linux, ARM64]
            random_sccache_port: true
            llvm_url: 'https://github.com/wasmerio/llvm-custom-builds/releases/download/11.x/linux-aarch64.tar.gz'
            artifact_name: 'wasmer-linux-aarch64'
            run_integration_tests: false
          - build: linux-musl-x64
            os: ubuntu-latest
            container: alpine:latest
            artifact_name: 'wasmer-linux-musl-amd64'
            run_integration_tests: true
    container: ${{ matrix.container }}
=======
          #- build: linux-aarch64
          #  os: [self-hosted, linux, ARM64]
          #  random_sccache_port: true
          #  llvm_url: 'https://github.com/wasmerio/llvm-custom-builds/releases/download/11.x/linux-aarch64.tar.gz'
          #  artifact_name: 'wasmer-linux-aarch64'
          #  run_integration_tests: false
>>>>>>> d4700831
    env:
      CARGO_SCCACHE_VERSION: 0.2.14-alpha.0-parity
      SCCACHE_AZURE_BLOB_CONTAINER: wasmerstoragesccacheblob
      SCCACHE_AZURE_CONNECTION_STRING: ${{ secrets.SCCACHE_AZURE_CONNECTION_STRING }}
      TARGET: ${{ matrix.target }}
    steps:
      - uses: actions/checkout@v2
      - name: Set up libstdc++ on Linux
        if: matrix.build == 'linux-x64'
        run: |
          sudo apt-get update -y
          sudo apt-get install -y --allow-downgrades libstdc++6=8.4.0-1ubuntu1~18.04
          sudo apt-get install --reinstall g++-8
      - name: Install Rust
        uses: actions-rs/toolchain@v1
        with:
          target: ${{ matrix.target }}
          override: true
      - name: Install LLVM (Windows)
        if: matrix.os == 'windows-latest' && !matrix.llvm_url
        shell: cmd
        run: |
          choco install llvm
      - name: Install LLVM (macOS Apple Silicon)
        if: matrix.os == 'macos-11.0' && !matrix.llvm_url
        run: |
          brew install llvm
      - name: Install LLVM
        if: matrix.llvm_url
        shell: bash
        run: |
          curl --proto '=https' --tlsv1.2 -sSf ${{ matrix.llvm_url }} -L -o llvm.tar.gz
          LLVM_DIR=$(pwd)/${{ env.LLVM_DIR }}
          mkdir ${LLVM_DIR}
          tar xf llvm.tar.gz --strip-components=1 -C ${LLVM_DIR}
          echo "${LLVM_DIR}/bin" >> $GITHUB_PATH
          echo "LLVM_SYS_110_PREFIX=${LLVM_DIR}" >> $GITHUB_ENV
        env:
          LLVM_DIR: .llvm
      - name: Set up dependencies for Mac OS
        run: |
          brew install automake
          # using gnu-tar is a workaround for https://github.com/actions/cache/issues/403
          brew install gnu-tar
          echo PATH="/usr/local/opt/gnu-tar/libexec/gnubin:$PATH" >> $GITHUB_ENV
        if: matrix.os == 'macos-latest' || matrix.os == 'macos-11.0'
      - uses: actions/cache@v2
        with:
          path: |
            ~/.cargo/registry
            ~/.cargo/git
          key: ${{ matrix.build }}-${{ matrix.target }}-cargo-${{ hashFiles('Cargo.lock') }}-v1
      - uses: actions/cache@v2
        with:
          path: ${{ runner.tool_cache }}/cargo-sccache
          key: ${{ matrix.build }}-${{ matrix.target }}-sccache-bin-${{ env.CARGO_SCCACHE_VERSION }}-v1
      - name: Install sccache
        run: |
          if [ ! -f '${{ runner.tool_cache }}/cargo-sccache/bin/sccache' ]; then
            cargo install sccache --git https://github.com/paritytech/sccache.git --no-default-features --features=dist-client,azure --root '${{ runner.tool_cache }}/cargo-sccache'
          fi
        shell: bash
      - name: Setup Rust target
        run: |
          cat << EOF > .cargo/config.toml
          [build]
          target = "${{ matrix.target }}"
          EOF
        if: matrix.target
      - name: Set sccache port
        run: |
          netstat -aln | awk '
            $6 == "LISTEN" {
              if ($4 ~ "[.:][0-9]+$") {
                n = split($4, a, /[:.]/);
                port = a[n];
                p[port] = 1
              }
            }
            END {
              for (i = 3000; i < 65000 && p[i]; i++){};
              if (i == 65000) {exit 1};
              print "SCCACHE_SERVER_PORT=" i
            }
          ' >> $GITHUB_ENV
          # echo "SCCACHE_SERVER_PORT=9000"
          echo "Setting random sccache port to: $SCCACHE_SERVER_PORT"
        if: matrix.random_sccache_port
        shell: bash
      - name: Start sccache
        run: |
          chmod +x '${{ runner.tool_cache }}/cargo-sccache/bin/sccache'
          '${{ runner.tool_cache }}/cargo-sccache/bin/sccache' --start-server
          '${{ runner.tool_cache }}/cargo-sccache/bin/sccache' -s
          echo 'RUSTC_WRAPPER=${{ runner.tool_cache }}/cargo-sccache/bin/sccache' >> $GITHUB_ENV
        shell: bash
      - name: Test
        run: |
          make test
        if: matrix.build != 'macos-arm64'
      - name: Test C API
        run: |
          make test-capi
        if: matrix.os != 'windows-latest' && matrix.target != 'aarch64-apple-darwin' # we can't test yet on Apple Silicon or Windows
      - name: Build C API
        run: |
          make build-capi
        if: matrix.target != 'aarch64-apple-darwin'
      - name: Build C API (system libffi)
        run: |
          make build-capi-cranelift-system-libffi
        if: matrix.target == 'aarch64-apple-darwin'
      - name: Build Wasmer binary
        run: |
          make build-wasmer
      - name: Build Wapm binary
        if: needs.setup.outputs.DOING_RELEASE == '1'
        run: |
          make build-wapm
      - name: Install Nightly Rust for Headless
        uses: actions-rs/toolchain@v1
        with:
          toolchain: 'nightly-2020-12-22'
          target: ${{ matrix.target }}
          override: true
          components: "rust-src"
        if: needs.setup.outputs.DOING_RELEASE == '1'
      - name: Build Minimal Wasmer Headless
        if: needs.setup.outputs.DOING_RELEASE == '1'
        run: |
          cargo install xargo
          echo "" >> Cargo.toml
          echo "[profile.release]" >> Cargo.toml
          echo "opt-level = 'z'" >> Cargo.toml
          echo "debug = false" >> Cargo.toml
          echo "debug-assertions = false" >> Cargo.toml
          echo "overflow-checks = false" >> Cargo.toml
          echo "lto = true" >> Cargo.toml
          echo "panic = 'abort'" >> Cargo.toml
          echo "incremental = false" >> Cargo.toml
          echo "codegen-units = 1" >> Cargo.toml
          echo "rpath = false" >> Cargo.toml
          make build-wasmer-headless-minimal
      - name: Dist
        run: |
          make distribution
      - name: Run integration tests (Windows)
        shell: cmd
        run: |
          call refreshenv
          set WASMER_DIR=%CD%\package
          make test-integration
        if: matrix.run_integration_tests && matrix.os == 'windows-latest'
      - name: Run integration tests (Unix)
        run: |
          export WASMER_DIR=`pwd`/package
          make test-integration
        if: matrix.run_integration_tests && matrix.os != 'windows-latest'
      - name: Cross compile from Linux
        if: matrix.build == 'linux-x64'
        shell: bash
        run: |
          ls target/release
          alias wasmer=target/release/wasmer
          ./target/release/wasmer compile --target=x86_64-apple-darwin lib/c-api/tests/assets/qjs.wasm -o qjs_mac_from_linux.wjit
          #./target/release/wasmer compile --target=x86_64-pc-windows-msvc lib/c-api/tests/assets/qjs.wasm -o qjs_win_from_linux.wjit
          mkdir cross
          cp qjs_mac_from_linux.wjit cross
          #cp qjs_win_from_linux.wjit cross
          cp target/release/wasmer cross
      - name: Cross compile from Mac
        if: matrix.os == 'macos-latest'
        shell: bash
        run: |
          ls target/release
          alias wasmer=target/release/wasmer
          ./target/release/wasmer compile --target=x86_64-unknown-linux-gnu lib/c-api/tests/assets/qjs.wasm -o qjs_linux_from_mac.wjit
          #./target/release/wasmer compile --target=x86_64-pc-windows-msvc lib/c-api/tests/assets/qjs.wasm -o qjs_win_from_mac.wjit
          mkdir cross
          cp qjs_linux_from_mac.wjit cross
          #cp qjs_win_from_mac.wjit cross
          cp target/release/wasmer cross
      #- name: Cross compile from Windows
      #  if: matrix.os == 'windows-latest'
      #  shell: bash
      #  run: |
      #    alias wasmer=target/release/wasmer
      #    ./target/release/wasmer compile --target=x86_64-unknown-linux-gnu tests/integration/cli/assets/qjs.wasm -o qjs_linux_from_win.wjit
      #    ./target/release/wasmer compile --target=x86_64-apple-darwin tests/integration/cli/assets/qjs.wasm -o qjs_mac_from_win.wjit
      #    mkdir cross
      #    cp qjs_linux_from_win.wjit cross
      #    cp qjs_mac_from_win.wjit cross
      #    cp target/release/wasmer.exe cross
      - name: Upload Cross Compiled Artifacts
        uses: actions/upload-artifact@v2
        with:
          name: ${{ matrix.cross_compilation_artifact_name }}
          path: cross
      - name: Upload Artifacts
        uses: actions/upload-artifact@v2
        with:
          name: ${{ matrix.artifact_name }}
          path: dist
          if-no-files-found: error
          retention-days: 1

  test-cross-compile-on-linux:
    name: Test cross-compile on linux
    needs: [setup, test]
    runs-on: ubuntu-latest
    steps:
      - name: Download Wasmer
        uses: actions/download-artifact@v2
        with:
          path: artifacts
      - name: Run it
        run: |
          cp artifacts/cross_compiled_from_linux/wasmer .
          chmod +x wasmer
          OUTPUT=$(./wasmer run artifacts/cross_compiled_from_mac/qjs_linux_from_mac.wjit -- --eval "function greet(name) { return JSON.stringify('Hello, ' + name); }; print(greet('World'));")
          [[ "$OUTPUT" == '"Hello, World"' ]]
          #wasmer run artifacts/cross/cross_compiled_from_win/qjs_linux_from_win.wjit -- --eval "function greet(name) { return JSON.stringify('Hello, ' + name); }; print(greet('World'));"

  test-cross-compile-on-mac:
    name: Test cross-compile on macos
    needs: [setup, test]
    runs-on: macos-latest
    steps:
      - name: Download Wasmer
        uses: actions/download-artifact@v2
        with:
          path: artifacts
      - name: Run it
        run: |
          cp artifacts/cross_compiled_from_mac/wasmer .
          chmod +x wasmer
          OUTPUT=$(./wasmer run artifacts/cross_compiled_from_linux/qjs_mac_from_linux.wjit -- --eval "function greet(name) { return JSON.stringify('Hello, ' + name); }; print(greet('World'));")
          [[ "$OUTPUT" == '"Hello, World"' ]]
          #wasmer run artifacts/cross/cross_compiled_from_win/qjs_mac_from_win.wjit -- --eval "function greet(name) { return JSON.stringify('Hello, ' + name); }; print(greet('World'));"
          
  #test-cross-compile-on-win:
  #  needs: [setup, test]
  #  runs-on: windows-latest
  #  steps:
  #    - name: Download Wasmer
  #      uses: actions/download-artifact@v2
  #      with:
  #        path: artifacts
  #    - name: Run it
  #      shell: bash
  #      run: |
  #        alias wasmer=artifacts/cross/cross_compiled_from_win/wasmer.exe
  #        wasmer run artifacts/cross/cross_compiled_from_linux/win_from_linux.wjit -- --eval "function greet(name) { return JSON.stringify('Hello, ' + name); }; print(greet('World'));"
  #        wasmer run artifacts/cross/cross_compiled_from_mac/win_from_mac.wjit -- --eval "function greet(name) { return JSON.stringify('Hello, ' + name); }; print(greet('World'));"

  release:
    needs: [setup, test, test-cross-compile-on-linux, test-cross-compile-on-mac] #, test-cross-compile-on-win]
    runs-on: ubuntu-latest
    if: needs.setup.outputs.DOING_RELEASE == '1'
    steps:
      - name: Download the Artifacts
        uses: actions/download-artifact@v2
        with:
          path: artifacts
      - name: Create Release
        id: create_release
        uses: actions/create-release@v1
        env:
          GITHUB_TOKEN: ${{ secrets.GITHUB_TOKEN }}
        with:
          tag_name: ${{ needs.setup.outputs.VERSION }}
          release_name: Release ${{ needs.setup.outputs.VERSION }}
          draft: true
          prerelease: false
      - name: Upload Release Asset Windows Installer
        uses: actions/upload-release-asset@v1
        env:
          GITHUB_TOKEN: ${{ secrets.GITHUB_TOKEN }}
        with:
          upload_url: ${{ steps.create_release.outputs.upload_url }}
          asset_path: artifacts/wasmer-windows-amd64/WasmerInstaller.exe
          asset_name: wasmer-windows.exe
          asset_content_type: application/vnd.microsoft.portable-executable
      - name: Upload Release Asset Windows
        uses: actions/upload-release-asset@v1
        env:
          GITHUB_TOKEN: ${{ secrets.GITHUB_TOKEN }}
        with:
          upload_url: ${{ steps.create_release.outputs.upload_url }}
          asset_path: artifacts/wasmer-windows-amd64/wasmer.tar.gz
          asset_name: wasmer-windows-amd64.tar.gz
          asset_content_type: application/gzip
      - name: Upload Release Asset Linux amd64
        uses: actions/upload-release-asset@v1
        env:
          GITHUB_TOKEN: ${{ secrets.GITHUB_TOKEN }}
        with:
          upload_url: ${{ steps.create_release.outputs.upload_url }}
          asset_path: artifacts/wasmer-linux-amd64/wasmer.tar.gz
          asset_name: wasmer-linux-amd64.tar.gz
          asset_content_type: application/gzip
      - name: Upload Release Asset Linux amd64 (musl)
        id: upload-release-asset-linux-musl-amd64
        uses: actions/upload-release-asset@v1
        env:
          GITHUB_TOKEN: ${{ secrets.GITHUB_TOKEN }}
        with:
          upload_url: ${{ steps.create_release.outputs.upload_url }}
          asset_path: artifacts/wasmer-linux-musl-amd64/wasmer.tar.gz
          asset_name: wasmer-linux-musl-amd64.tar.gz
          asset_content_type: application/gzip
      - name: Upload Release Asset Mac amd64
        uses: actions/upload-release-asset@v1
        env:
          GITHUB_TOKEN: ${{ secrets.GITHUB_TOKEN }}
        with:
          upload_url: ${{ steps.create_release.outputs.upload_url }}
          asset_path: artifacts/wasmer-darwin-amd64/wasmer.tar.gz
          asset_name: wasmer-darwin-amd64.tar.gz
          asset_content_type: application/gzip
      - name: Upload Release Asset Mac arm64
        uses: actions/upload-release-asset@v1
        env:
          GITHUB_TOKEN: ${{ secrets.GITHUB_TOKEN }}
        with:
          upload_url: ${{ steps.create_release.outputs.upload_url }}
          asset_path: artifacts/wasmer-darwin-arm64/wasmer.tar.gz
          asset_name: wasmer-darwin-arm64.tar.gz
          asset_content_type: application/gzip
      #- name: Upload Release Asset Linux aarch64
      #  uses: actions/upload-release-asset@v1
      #  env:
      #    GITHUB_TOKEN: ${{ secrets.GITHUB_TOKEN }}
      #  with:
      #    upload_url: ${{ steps.create_release.outputs.upload_url }}
      #    asset_path: artifacts/wasmer-linux-aarch64/wasmer.tar.gz
      #    asset_name: wasmer-linux-aarch64.tar.gz
      #    asset_content_type: application/gzip

  audit:
    name: Audit
    env:
      CARGO_AUDIT_VERSION: 0.12.0
    runs-on: ubuntu-latest
    steps:
      - uses: actions/checkout@v2
      - uses: actions/cache@master
        with:
          path: ${{ runner.tool_cache }}/cargo-audit
          key: cargo-audit-bin-${{ env.CARGO_AUDIT_VERSION }}
      - run: |
          echo "'${{ runner.tool_cache }}/cargo-audit/bin'" >> $GITHUB_PATH
      - run: |
          cargo install cargo-audit --version ${{ env.CARGO_AUDIT_VERSION }} --root '${{ runner.tool_cache }}/cargo-audit'
          cargo audit<|MERGE_RESOLUTION|>--- conflicted
+++ resolved
@@ -61,27 +61,18 @@
             artifact_name: 'wasmer-windows-amd64'
             cross_compilation_artifact_name: 'cross_compiled_from_win'
             run_integration_tests: true
-<<<<<<< HEAD
-          - build: linux-aarch64
-            os: [self-hosted, linux, ARM64]
-            random_sccache_port: true
-            llvm_url: 'https://github.com/wasmerio/llvm-custom-builds/releases/download/11.x/linux-aarch64.tar.gz'
-            artifact_name: 'wasmer-linux-aarch64'
-            run_integration_tests: false
+          #- build: linux-aarch64
+          #  os: [self-hosted, linux, ARM64]
+          #  random_sccache_port: true
+          #  llvm_url: 'https://github.com/wasmerio/llvm-custom-builds/releases/download/11.x/linux-aarch64.tar.gz'
+          #  artifact_name: 'wasmer-linux-aarch64'
+          #  run_integration_tests: false
           - build: linux-musl-x64
             os: ubuntu-latest
             container: alpine:latest
             artifact_name: 'wasmer-linux-musl-amd64'
             run_integration_tests: true
     container: ${{ matrix.container }}
-=======
-          #- build: linux-aarch64
-          #  os: [self-hosted, linux, ARM64]
-          #  random_sccache_port: true
-          #  llvm_url: 'https://github.com/wasmerio/llvm-custom-builds/releases/download/11.x/linux-aarch64.tar.gz'
-          #  artifact_name: 'wasmer-linux-aarch64'
-          #  run_integration_tests: false
->>>>>>> d4700831
     env:
       CARGO_SCCACHE_VERSION: 0.2.14-alpha.0-parity
       SCCACHE_AZURE_BLOB_CONTAINER: wasmerstoragesccacheblob
